package rpc

import (
	"context"
	"path/filepath"
	"time"

	"github.com/dgrijalva/jwt-go"
	"github.com/golang/protobuf/ptypes/empty"
	"github.com/pkg/errors"
	pb "github.com/prysmaticlabs/prysm/proto/validator/accounts/v2"
	"github.com/prysmaticlabs/prysm/shared/fileutil"
	"github.com/prysmaticlabs/prysm/shared/promptutil"
	"github.com/prysmaticlabs/prysm/shared/timeutils"
	"github.com/prysmaticlabs/prysm/validator/accounts/wallet"
	"golang.org/x/crypto/bcrypt"
	"google.golang.org/grpc/codes"
	"google.golang.org/grpc/status"
)

var (
	tokenExpiryLength = time.Minute
	hashCost          = 8
)

const (
	// HashedRPCPassword for the validator RPC access.
	HashedRPCPassword = "rpc-password-hash"
)

// Signup to authenticate access to the validator RPC API using bcrypt and
// a sufficiently strong password check.
func (s *Server) Signup(ctx context.Context, req *pb.AuthRequest) (*pb.AuthResponse, error) {
	walletDir := s.walletDir
	if req.Password != req.PasswordConfirmation {
		return nil, status.Error(codes.InvalidArgument, "Password confirmation does not match")
	}
	// First, we check if the validator already has a password. In this case,
	// the user should be logged in as normal.
	if fileutil.FileExists(filepath.Join(walletDir, HashedRPCPassword)) {
		return s.Login(ctx, req)
	}
	// We check the strength of the password to ensure it is high-entropy,
	// has the required character count, and contains only unicode characters.
	if err := promptutil.ValidatePasswordInput(req.Password); err != nil {
		return nil, status.Errorf(codes.InvalidArgument, "Could not validate RPC password input: %v", err)
	}
	hasDir, err := fileutil.HasDir(walletDir)
	if err != nil {
		return nil, status.Error(codes.FailedPrecondition, "Could not check if wallet directory exists")
	}
	if !hasDir {
		if err := fileutil.MkdirAll(walletDir); err != nil {
			return nil, status.Errorf(codes.Internal, "could not write directory %s to disk: %v", walletDir, err)
		}
	}
	// Write the password hash to disk.
	if err := s.SaveHashedPassword(req.Password); err != nil {
		return nil, status.Errorf(codes.Internal, "could not write hashed password to disk: %v", err)
	}
	return s.sendAuthResponse()
}

// Login to authenticate with the validator RPC API using a password.
func (s *Server) Login(ctx context.Context, req *pb.AuthRequest) (*pb.AuthResponse, error) {
	walletDir := s.walletDir
	// We check the strength of the password to ensure it is high-entropy,
	// has the required character count, and contains only unicode characters.
	if err := promptutil.ValidatePasswordInput(req.Password); err != nil {
		return nil, status.Errorf(codes.InvalidArgument, "Could not validate RPC password input: %v", err)
	}
	hashedPasswordPath := filepath.Join(walletDir, HashedRPCPassword)
	if !fileutil.FileExists(hashedPasswordPath) {
		return nil, status.Error(codes.Internal, "Could not find hashed password on disk")
	}
	hashedPassword, err := fileutil.ReadFileAsBytes(hashedPasswordPath)
	if err != nil {
		return nil, status.Error(codes.Internal, "Could not retrieve hashed password from disk")
	}
	// Compare the stored hashed password, with the hashed version of the password that was received.
	if err := bcrypt.CompareHashAndPassword(hashedPassword, []byte(req.Password)); err != nil {
		return nil, status.Error(codes.Unauthenticated, "Incorrect validator RPC password")
	}
	return s.sendAuthResponse()
}

// HasUsedWeb checks if the user has authenticated via the web interface.
func (s *Server) HasUsedWeb(ctx context.Context, _ *empty.Empty) (*pb.HasUsedWebResponse, error) {
	walletExists, err := wallet.Exists(s.walletDir)
	if err != nil {
		return nil, status.Error(codes.Internal, "Could not check if wallet exists")
	}
	hashedPasswordPath := filepath.Join(s.walletDir, HashedRPCPassword)
	return &pb.HasUsedWebResponse{
		HasSignedUp: fileutil.FileExists(hashedPasswordPath),
		HasWallet:   walletExists,
	}, nil
}

<<<<<<< HEAD
=======
// Logout a user by invalidating their JWT key.
func (s *Server) Logout(ctx context.Context, _ *empty.Empty) (*empty.Empty, error) {
	// Invalidate the old JWT key, making all requests done with its token fail.
	jwtKey, err := createRandomJWTKey()
	if err != nil {
		return nil, status.Error(codes.Internal, "Could not invalidate JWT key")
	}
	s.jwtKey = jwtKey
	return &empty.Empty{}, nil
}

// Sends an auth response via gRPC containing a new JWT token.
func (s *Server) sendAuthResponse() (*pb.AuthResponse, error) {
	// If everything is fine here, construct the auth token.
	tokenString, expirationTime, err := s.createTokenString()
	if err != nil {
		return nil, status.Error(codes.Internal, "Could not create jwt token string")
	}
	return &pb.AuthResponse{
		Token:           tokenString,
		TokenExpiration: expirationTime,
	}, nil
}

>>>>>>> a4ff97d2
// ChangePassword allows changing the RPC password via the API as an authenticated method.
func (s *Server) ChangePassword(ctx context.Context, req *pb.ChangePasswordRequest) (*empty.Empty, error) {
	if req.CurrentPassword == "" {
		return nil, status.Error(codes.InvalidArgument, "Current password cannot be empty")
	}
	hashedPasswordPath := filepath.Join(s.walletDir, HashedRPCPassword)
	if !fileutil.FileExists(hashedPasswordPath) {
		return nil, status.Error(codes.FailedPrecondition, "Could not compare password from disk")
	}
	hashedPassword, err := fileutil.ReadFileAsBytes(hashedPasswordPath)
	if err != nil {
		return nil, status.Error(codes.FailedPrecondition, "Could not retrieve hashed password from disk")
	}
	if err := bcrypt.CompareHashAndPassword(hashedPassword, []byte(req.CurrentPassword)); err != nil {
		return nil, status.Error(codes.Unauthenticated, "Incorrect password")
	}
	if req.Password != req.PasswordConfirmation {
		return nil, status.Error(codes.InvalidArgument, "Password does not match confirmation")
	}
	if err := promptutil.ValidatePasswordInput(req.Password); err != nil {
		return nil, status.Errorf(codes.InvalidArgument, "Could not validate password input: %v", err)
	}
	// Write the new password hash to disk.
	if err := s.SaveHashedPassword(req.Password); err != nil {
		return nil, status.Errorf(codes.Internal, "could not write hashed password to disk: %v", err)
	}
	return &empty.Empty{}, nil
}

// SaveHashedPassword to disk for the validator RPC.
func (s *Server) SaveHashedPassword(password string) error {
	hashedPassword, err := bcrypt.GenerateFromPassword([]byte(password), hashCost)
	if err != nil {
		return errors.Wrap(err, "could not generate hashed password")
	}
	hashFilePath := filepath.Join(s.walletDir, HashedRPCPassword)
	return fileutil.WriteFile(hashFilePath, hashedPassword)
}

// Sends an auth response via gRPC containing a new JWT token.
func (s *Server) sendAuthResponse() (*pb.AuthResponse, error) {
	// If everything is fine here, construct the auth token.
	tokenString, expirationTime, err := s.createTokenString()
	if err != nil {
		return nil, status.Error(codes.Internal, "Could not create jwt token string")
	}
	return &pb.AuthResponse{
		Token:           tokenString,
		TokenExpiration: expirationTime,
	}, nil
}

// Creates a JWT token string using the JWT key with an expiration timestamp.
func (s *Server) createTokenString() (string, uint64, error) {
	// Create a new token object, specifying signing method and the claims
	// you would like it to contain.
	expirationTime := timeutils.Now().Add(tokenExpiryLength)
	token := jwt.NewWithClaims(jwt.SigningMethodHS256, jwt.StandardClaims{
		ExpiresAt: expirationTime.Unix(),
	})
	// Sign and get the complete encoded token as a string using the secret
	tokenString, err := token.SignedString(s.jwtKey)
	if err != nil {
		return "", 0, err
	}
	return tokenString, uint64(expirationTime.Unix()), nil
}<|MERGE_RESOLUTION|>--- conflicted
+++ resolved
@@ -97,33 +97,6 @@
 	}, nil
 }
 
-<<<<<<< HEAD
-=======
-// Logout a user by invalidating their JWT key.
-func (s *Server) Logout(ctx context.Context, _ *empty.Empty) (*empty.Empty, error) {
-	// Invalidate the old JWT key, making all requests done with its token fail.
-	jwtKey, err := createRandomJWTKey()
-	if err != nil {
-		return nil, status.Error(codes.Internal, "Could not invalidate JWT key")
-	}
-	s.jwtKey = jwtKey
-	return &empty.Empty{}, nil
-}
-
-// Sends an auth response via gRPC containing a new JWT token.
-func (s *Server) sendAuthResponse() (*pb.AuthResponse, error) {
-	// If everything is fine here, construct the auth token.
-	tokenString, expirationTime, err := s.createTokenString()
-	if err != nil {
-		return nil, status.Error(codes.Internal, "Could not create jwt token string")
-	}
-	return &pb.AuthResponse{
-		Token:           tokenString,
-		TokenExpiration: expirationTime,
-	}, nil
-}
-
->>>>>>> a4ff97d2
 // ChangePassword allows changing the RPC password via the API as an authenticated method.
 func (s *Server) ChangePassword(ctx context.Context, req *pb.ChangePasswordRequest) (*empty.Empty, error) {
 	if req.CurrentPassword == "" {
