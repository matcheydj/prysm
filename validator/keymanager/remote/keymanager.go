package remote

import (
	"context"
	"crypto/tls"
	"crypto/x509"
	"encoding/json"
	"fmt"
	"io"
	"io/ioutil"
	"strings"

	"github.com/golang/protobuf/ptypes/empty"
	"github.com/logrusorgru/aurora"
	"github.com/pkg/errors"
	validatorpb "github.com/prysmaticlabs/prysm/proto/validator/accounts/v2"
	"github.com/prysmaticlabs/prysm/shared/bls"
	"github.com/prysmaticlabs/prysm/shared/bytesutil"
	"github.com/prysmaticlabs/prysm/shared/event"
	"google.golang.org/grpc"
	"google.golang.org/grpc/credentials"
)

var (
	// ErrSigningFailed defines a failure from the remote server
	// when performing a signing operation.
	ErrSigningFailed = errors.New("signing failed in the remote server")
	// ErrSigningDenied defines a failure from the remote server when
	// performing a signing operation was denied by a remote server.
	ErrSigningDenied = errors.New("signing request was denied by remote server")
)

// KeymanagerOpts for a remote keymanager.
type KeymanagerOpts struct {
	RemoteCertificate *CertificateConfig `json:"remote_cert"`
	RemoteAddr        string             `json:"remote_address"`
}

// CertificateConfig defines configuration options for
// certificate authority certs, client certs, and client keys
// for TLS gRPC connections.
type CertificateConfig struct {
	RequireTls     bool   `json:"require_tls"`
	ClientCertPath string `json:"crt_path"`
	ClientKeyPath  string `json:"key_path"`
	CACertPath     string `json:"ca_crt_path"`
}

// SetupConfig includes configuration values for initializing
// a keymanager, such as passwords, the wallet, and more.
type SetupConfig struct {
	Opts           *KeymanagerOpts
	MaxMessageSize int
}

// Keymanager implementation using remote signing keys via gRPC.
type Keymanager struct {
	opts             *KeymanagerOpts
	client           validatorpb.RemoteSignerClient
	accountsByPubkey map[[48]byte]string
}

// NewKeymanager instantiates a new imported keymanager from configuration options.
func NewKeymanager(_ context.Context, cfg *SetupConfig) (*Keymanager, error) {
	// Load the client certificates.
	if cfg.Opts.RemoteCertificate == nil {
		return nil, errors.New("certificate configuration is missing")
	}

	var clientCreds credentials.TransportCredentials

	if cfg.Opts.RemoteCertificate.RequireTls {
		if cfg.Opts.RemoteCertificate.ClientCertPath == "" {
			return nil, errors.New("client certificate is required")
		}
		if cfg.Opts.RemoteCertificate.ClientKeyPath == "" {
			return nil, errors.New("client key is required")
		}
		clientPair, err := tls.LoadX509KeyPair(cfg.Opts.RemoteCertificate.ClientCertPath, cfg.Opts.RemoteCertificate.ClientKeyPath)
		if err != nil {
			return nil, errors.Wrap(err, "failed to obtain client's certificate and/or key")
		}

		// Load the CA for the server certificate if present.
		cp := x509.NewCertPool()
		if cfg.Opts.RemoteCertificate.CACertPath != "" {
			serverCA, err := ioutil.ReadFile(cfg.Opts.RemoteCertificate.CACertPath)
			if err != nil {
				return nil, errors.Wrap(err, "failed to obtain server's CA certificate")
			}
			if !cp.AppendCertsFromPEM(serverCA) {
				return nil, errors.Wrap(err, "failed to add server's CA certificate to pool")
			}
		}

		tlsCfg := &tls.Config{
			Certificates: []tls.Certificate{clientPair},
			RootCAs:      cp,
			MinVersion:   tls.VersionTLS13,
		}
		clientCreds = credentials.NewTLS(tlsCfg)
	}

	grpcOpts := []grpc.DialOption{
		// Receive large messages without erroring.
		grpc.WithDefaultCallOptions(grpc.MaxCallRecvMsgSize(cfg.MaxMessageSize)),
	}
	if cfg.Opts.RemoteCertificate.RequireTls {
		// Require TLS with client certificate.
		grpcOpts = append(grpcOpts, grpc.WithTransportCredentials(clientCreds))
	} else {
		grpcOpts = append(grpcOpts, grpc.WithInsecure())
	}

	conn, err := grpc.Dial(cfg.Opts.RemoteAddr, grpcOpts...)
	if err != nil {
		return nil, errors.New("failed to connect to remote wallet")
	}
	client := validatorpb.NewRemoteSignerClient(conn)
	k := &Keymanager{
		opts:             cfg.Opts,
		client:           client,
		accountsByPubkey: make(map[[48]byte]string),
	}
	return k, nil
}

// UnmarshalOptionsFile attempts to JSON unmarshal a keymanager
// options file into a struct.
func UnmarshalOptionsFile(r io.ReadCloser) (*KeymanagerOpts, error) {
	enc, err := ioutil.ReadAll(r)
	if err != nil {
		return nil, errors.Wrap(err, "could not read config")
	}
	defer func() {
		if err := r.Close(); err != nil {
			log.Errorf("Could not close keymanager config file: %v", err)
		}
	}()
	opts := &KeymanagerOpts{
		RemoteCertificate: &CertificateConfig{RequireTls: true},
	}
	if err := json.Unmarshal(enc, opts); err != nil {
		return nil, errors.Wrap(err, "could not JSON unmarshal")
	}
	return opts, nil
}

// MarshalOptionsFile for the keymanager.
func MarshalOptionsFile(_ context.Context, cfg *KeymanagerOpts) ([]byte, error) {
	return json.MarshalIndent(cfg, "", "\t")
}

// String pretty-print of a remote keymanager options.
func (opts *KeymanagerOpts) String() string {
	au := aurora.NewAurora(true)
	var b strings.Builder
	strAddr := fmt.Sprintf("%s: %s\n", au.BrightMagenta("Remote gRPC address"), opts.RemoteAddr)
	if _, err := b.WriteString(strAddr); err != nil {
		log.Error(err)
		return ""
	}
	strRequireTls := fmt.Sprintf(
		"%s: %t\n", au.BrightMagenta("Require TLS"), opts.RemoteCertificate.RequireTls,
	)
	if _, err := b.WriteString(strRequireTls); err != nil {
		log.Error(err)
		return ""
	}
	strCrt := fmt.Sprintf(
		"%s: %s\n", au.BrightMagenta("Client cert path"), opts.RemoteCertificate.ClientCertPath,
	)
	if _, err := b.WriteString(strCrt); err != nil {
		log.Error(err)
		return ""
	}
	strKey := fmt.Sprintf(
		"%s: %s\n", au.BrightMagenta("Client key path"), opts.RemoteCertificate.ClientKeyPath,
	)
	if _, err := b.WriteString(strKey); err != nil {
		log.Error(err)
		return ""
	}
	strCa := fmt.Sprintf(
		"%s: %s\n", au.BrightMagenta("CA cert path"), opts.RemoteCertificate.CACertPath,
	)
	if _, err := b.WriteString(strCa); err != nil {
		log.Error(err)
		return ""
	}
	return b.String()
}

// KeymanagerOpts for the remote keymanager.
func (km *Keymanager) KeymanagerOpts() *KeymanagerOpts {
	return km.opts
}

// FetchValidatingPublicKeys fetches the list of public keys that should be used to validate with.
<<<<<<< HEAD
func (k *Keymanager) FetchValidatingPublicKeys(ctx context.Context) ([][48]byte, error) {
	resp, err := k.client.ListValidatingPublicKeys(ctx, &empty.Empty{})
=======
func (km *Keymanager) FetchValidatingPublicKeys(ctx context.Context) ([][48]byte, error) {
	resp, err := km.client.ListValidatingPublicKeys(ctx, &ptypes.Empty{})
>>>>>>> 92932ae5
	if err != nil {
		return nil, errors.Wrap(err, "could not list accounts from remote server")
	}
	pubKeys := make([][48]byte, len(resp.ValidatingPublicKeys))
	for i := range resp.ValidatingPublicKeys {
		pubKeys[i] = bytesutil.ToBytes48(resp.ValidatingPublicKeys[i])
	}
	return pubKeys, nil
}

// FetchAllValidatingPublicKeys fetches the list of all public keys, including disabled ones.
func (km *Keymanager) FetchAllValidatingPublicKeys(ctx context.Context) ([][48]byte, error) {
	return km.FetchValidatingPublicKeys(ctx)
}

// Sign signs a message for a validator key via a gRPC request.
func (km *Keymanager) Sign(ctx context.Context, req *validatorpb.SignRequest) (bls.Signature, error) {
	resp, err := km.client.Sign(ctx, req)
	if err != nil {
		return nil, err
	}
	switch resp.Status {
	case validatorpb.SignResponse_DENIED:
		return nil, ErrSigningDenied
	case validatorpb.SignResponse_FAILED:
		return nil, ErrSigningFailed
	}
	return bls.SignatureFromBytes(resp.Signature)
}

// SubscribeAccountChanges is currently NOT IMPLEMENTED for the remote keymanager.
// INVOKING THIS FUNCTION HAS NO EFFECT!
func (k *Keymanager) SubscribeAccountChanges(_ chan [][48]byte) event.Subscription {
	return event.NewSubscription(func(i <-chan struct{}) error {
		return nil
	})
}<|MERGE_RESOLUTION|>--- conflicted
+++ resolved
@@ -10,7 +10,8 @@
 	"io/ioutil"
 	"strings"
 
-	"github.com/golang/protobuf/ptypes/empty"
+	"google.golang.org/protobuf/types/known/emptypb"
+
 	"github.com/logrusorgru/aurora"
 	"github.com/pkg/errors"
 	validatorpb "github.com/prysmaticlabs/prysm/proto/validator/accounts/v2"
@@ -197,13 +198,8 @@
 }
 
 // FetchValidatingPublicKeys fetches the list of public keys that should be used to validate with.
-<<<<<<< HEAD
-func (k *Keymanager) FetchValidatingPublicKeys(ctx context.Context) ([][48]byte, error) {
-	resp, err := k.client.ListValidatingPublicKeys(ctx, &empty.Empty{})
-=======
 func (km *Keymanager) FetchValidatingPublicKeys(ctx context.Context) ([][48]byte, error) {
-	resp, err := km.client.ListValidatingPublicKeys(ctx, &ptypes.Empty{})
->>>>>>> 92932ae5
+	resp, err := km.client.ListValidatingPublicKeys(ctx, &emptypb.Empty{})
 	if err != nil {
 		return nil, errors.Wrap(err, "could not list accounts from remote server")
 	}
