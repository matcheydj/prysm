package p2p

import (
	"reflect"

	types "github.com/prysmaticlabs/eth2-types"
	pb "github.com/prysmaticlabs/prysm/proto/eth/v1alpha1"
	"github.com/prysmaticlabs/prysm/shared/params"
	"google.golang.org/protobuf/proto"
)

// gossipTopicMappings represent the protocol ID to protobuf message type map for easy
// lookup.
<<<<<<< HEAD
var gossipTopicMappings = map[string]proto.Message{
	BlockSubnetTopicFormat:                    &pb.SignedBeaconBlock{},
	AttestationSubnetTopicFormat:              &pb.Attestation{},
	SyncCommitteeSubnetTopicFormat:            &pb.SyncCommitteeMessage{},
=======
var GossipTopicMappings = map[string]proto.Message{
	BlockSubnetTopicFormat:                    &pb.SignedBeaconBlock{},
	AttestationSubnetTopicFormat:              &pb.Attestation{},
>>>>>>> 20ae23bd
	ExitSubnetTopicFormat:                     &pb.SignedVoluntaryExit{},
	ProposerSlashingSubnetTopicFormat:         &pb.ProposerSlashing{},
	AttesterSlashingSubnetTopicFormat:         &pb.AttesterSlashing{},
	AggregateAndProofSubnetTopicFormat:        &pb.SignedAggregateAttestationAndProof{},
	SyncContributionAndProofSubnetTopicFormat: &pb.SignedContributionAndProof{},
<<<<<<< HEAD
}

func GossipTopicMappings(topic string, epoch types.Epoch) proto.Message {
	if topic == BlockSubnetTopicFormat && epoch >= params.BeaconConfig().AltairForkEpoch {
		return &pb.SignedBeaconBlockAltair{}
	}
	return gossipTopicMappings[topic]
}

func AllTopics() []string {
	topics := []string{}
	for k := range gossipTopicMappings {
		topics = append(topics, k)
	}
	return topics
=======
	SyncCommitteeSubnetTopicFormat:            &pb.SyncCommitteeMessage{},
>>>>>>> 20ae23bd
}

// GossipTypeMapping is the inverse of GossipTopicMappings so that an arbitrary protobuf message
// can be mapped to a protocol ID string.
var GossipTypeMapping = make(map[reflect.Type]string, len(gossipTopicMappings))

func init() {
	for k, v := range gossipTopicMappings {
		GossipTypeMapping[reflect.TypeOf(v)] = k
	}
	// Specially handle Altair Objects.
	GossipTypeMapping[reflect.TypeOf(&pb.SignedBeaconBlockAltair{})] = BlockSubnetTopicFormat
}<|MERGE_RESOLUTION|>--- conflicted
+++ resolved
@@ -11,22 +11,15 @@
 
 // gossipTopicMappings represent the protocol ID to protobuf message type map for easy
 // lookup.
-<<<<<<< HEAD
 var gossipTopicMappings = map[string]proto.Message{
 	BlockSubnetTopicFormat:                    &pb.SignedBeaconBlock{},
 	AttestationSubnetTopicFormat:              &pb.Attestation{},
-	SyncCommitteeSubnetTopicFormat:            &pb.SyncCommitteeMessage{},
-=======
-var GossipTopicMappings = map[string]proto.Message{
-	BlockSubnetTopicFormat:                    &pb.SignedBeaconBlock{},
-	AttestationSubnetTopicFormat:              &pb.Attestation{},
->>>>>>> 20ae23bd
 	ExitSubnetTopicFormat:                     &pb.SignedVoluntaryExit{},
 	ProposerSlashingSubnetTopicFormat:         &pb.ProposerSlashing{},
 	AttesterSlashingSubnetTopicFormat:         &pb.AttesterSlashing{},
 	AggregateAndProofSubnetTopicFormat:        &pb.SignedAggregateAttestationAndProof{},
 	SyncContributionAndProofSubnetTopicFormat: &pb.SignedContributionAndProof{},
-<<<<<<< HEAD
+	SyncCommitteeSubnetTopicFormat:            &pb.SyncCommitteeMessage{},
 }
 
 func GossipTopicMappings(topic string, epoch types.Epoch) proto.Message {
@@ -42,9 +35,6 @@
 		topics = append(topics, k)
 	}
 	return topics
-=======
-	SyncCommitteeSubnetTopicFormat:            &pb.SyncCommitteeMessage{},
->>>>>>> 20ae23bd
 }
 
 // GossipTypeMapping is the inverse of GossipTopicMappings so that an arbitrary protobuf message
