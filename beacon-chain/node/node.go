// Package node is the main service which launches a beacon node and manages
// the lifecycle of all its associated services at runtime, such as p2p, RPC, sync,
// gracefully closing them if the process ends.
package node

import (
	"bytes"
	"context"
	"fmt"
	"os"
	"os/signal"
	"path/filepath"
	"strings"
	"sync"
	"syscall"

	"github.com/ethereum/go-ethereum/common"
	"github.com/pkg/errors"
	"github.com/prysmaticlabs/prysm/beacon-chain/blockchain"
	"github.com/prysmaticlabs/prysm/beacon-chain/cache/depositcache"
	"github.com/prysmaticlabs/prysm/beacon-chain/core/helpers"
	"github.com/prysmaticlabs/prysm/beacon-chain/db"
	"github.com/prysmaticlabs/prysm/beacon-chain/db/kv"
	"github.com/prysmaticlabs/prysm/beacon-chain/forkchoice"
	"github.com/prysmaticlabs/prysm/beacon-chain/forkchoice/protoarray"
	"github.com/prysmaticlabs/prysm/beacon-chain/gateway"
	interopcoldstart "github.com/prysmaticlabs/prysm/beacon-chain/interop-cold-start"
	"github.com/prysmaticlabs/prysm/beacon-chain/node/registration"
	"github.com/prysmaticlabs/prysm/beacon-chain/operations/attestations"
	"github.com/prysmaticlabs/prysm/beacon-chain/operations/slashings"
	"github.com/prysmaticlabs/prysm/beacon-chain/operations/voluntaryexits"
	"github.com/prysmaticlabs/prysm/beacon-chain/p2p"
	"github.com/prysmaticlabs/prysm/beacon-chain/powchain"
	"github.com/prysmaticlabs/prysm/beacon-chain/rpc"
	"github.com/prysmaticlabs/prysm/beacon-chain/state/stategen"
	regularsync "github.com/prysmaticlabs/prysm/beacon-chain/sync"
	initialsync "github.com/prysmaticlabs/prysm/beacon-chain/sync/initial-sync"
	"github.com/prysmaticlabs/prysm/cmd/beacon-chain/flags"
	"github.com/prysmaticlabs/prysm/shared"
	"github.com/prysmaticlabs/prysm/shared/backuputil"
	"github.com/prysmaticlabs/prysm/shared/cmd"
	"github.com/prysmaticlabs/prysm/shared/debug"
	"github.com/prysmaticlabs/prysm/shared/event"
	"github.com/prysmaticlabs/prysm/shared/featureconfig"
	"github.com/prysmaticlabs/prysm/shared/params"
	"github.com/prysmaticlabs/prysm/shared/prereq"
	"github.com/prysmaticlabs/prysm/shared/prometheus"
	"github.com/prysmaticlabs/prysm/shared/sliceutil"
	"github.com/prysmaticlabs/prysm/shared/version"
	"github.com/sirupsen/logrus"
	"github.com/urfave/cli/v2"
)

const testSkipPowFlag = "test-skip-pow"

// BeaconNode defines a struct that handles the services running a random beacon chain
// full PoS node. It handles the lifecycle of the entire system and registers
// services to a service registry.
type BeaconNode struct {
	cliCtx          *cli.Context
	ctx             context.Context
	cancel          context.CancelFunc
	services        *shared.ServiceRegistry
	lock            sync.RWMutex
	stop            chan struct{} // Channel to wait for termination notifications.
	db              db.Database
	attestationPool attestations.Pool
	exitPool        voluntaryexits.PoolManager
	slashingsPool   slashings.PoolManager
	depositCache    *depositcache.DepositCache
	stateFeed       *event.Feed
	blockFeed       *event.Feed
	opFeed          *event.Feed
	forkChoiceStore forkchoice.ForkChoicer
	stateGen        *stategen.State
}

// New creates a new node instance, sets up configuration options, and registers
// every required service to the node.
func New(cliCtx *cli.Context) (*BeaconNode, error) {
	if err := configureTracing(cliCtx); err != nil {
		return nil, err
	}
	prereq.WarnIfPlatformNotSupported(cliCtx.Context)
	featureconfig.ConfigureBeaconChain(cliCtx)
	cmd.ConfigureBeaconChain(cliCtx)
	flags.ConfigureGlobalFlags(cliCtx)
	configureChainConfig(cliCtx)
	configureHistoricalSlasher(cliCtx)
	configureSlotsPerArchivedPoint(cliCtx)
	configureProofOfWork(cliCtx)
	configureNetwork(cliCtx)

	registry := shared.NewServiceRegistry()

	ctx, cancel := context.WithCancel(cliCtx.Context)
	beacon := &BeaconNode{
		cliCtx:          cliCtx,
		ctx:             ctx,
		cancel:          cancel,
		services:        registry,
		stop:            make(chan struct{}),
		stateFeed:       new(event.Feed),
		blockFeed:       new(event.Feed),
		opFeed:          new(event.Feed),
		attestationPool: attestations.NewPool(),
		exitPool:        voluntaryexits.NewPool(),
		slashingsPool:   slashings.NewPool(),
	}

	depositAddress, err := registration.DepositContractAddress()
	if err != nil {
		return nil, err
	}
	if err := beacon.startDB(cliCtx, depositAddress); err != nil {
		return nil, err
	}

	beacon.startStateGen()

	if err := beacon.registerP2P(cliCtx); err != nil {
		return nil, err
	}

	if err := beacon.registerPOWChainService(); err != nil {
		return nil, err
	}

	if err := beacon.registerAttestationPool(); err != nil {
		return nil, err
	}

	if err := beacon.registerInteropServices(); err != nil {
		return nil, err
	}

	beacon.startForkChoice()

	if err := beacon.registerBlockchainService(); err != nil {
		return nil, err
	}

	if err := beacon.registerInitialSyncService(); err != nil {
		return nil, err
	}

	if err := beacon.registerSyncService(); err != nil {
		return nil, err
	}

	if err := beacon.registerRPCService(); err != nil {
		return nil, err
	}

	if err := beacon.registerGRPCGateway(); err != nil {
		return nil, err
	}

	if !cliCtx.Bool(cmd.DisableMonitoringFlag.Name) {
		if err := beacon.registerPrometheusService(cliCtx); err != nil {
			return nil, err
		}
	}

	return beacon, nil
}

// StateFeed implements statefeed.Notifier.
func (b *BeaconNode) StateFeed() *event.Feed {
	return b.stateFeed
}

// BlockFeed implements blockfeed.Notifier.
func (b *BeaconNode) BlockFeed() *event.Feed {
	return b.blockFeed
}

// OperationFeed implements opfeed.Notifier.
func (b *BeaconNode) OperationFeed() *event.Feed {
	return b.opFeed
}

// Start the BeaconNode and kicks off every registered service.
func (b *BeaconNode) Start() {
	b.lock.Lock()

	log.WithFields(logrus.Fields{
		"version": version.Version(),
	}).Info("Starting beacon node")

	b.services.StartAll()

	stop := b.stop
	b.lock.Unlock()

	go func() {
		sigc := make(chan os.Signal, 1)
		signal.Notify(sigc, syscall.SIGINT, syscall.SIGTERM)
		defer signal.Stop(sigc)
		<-sigc
		log.Info("Got interrupt, shutting down...")
		debug.Exit(b.cliCtx) // Ensure trace and CPU profile data are flushed.
		go b.Close()
		for i := 10; i > 0; i-- {
			<-sigc
			if i > 1 {
				log.WithField("times", i-1).Info("Already shutting down, interrupt more to panic")
			}
		}
		panic("Panic closing the beacon node")
	}()

	// Wait for stop channel to be closed.
	<-stop
}

// Close handles graceful shutdown of the system.
func (b *BeaconNode) Close() {
	b.lock.Lock()
	defer b.lock.Unlock()

	log.Info("Stopping beacon node")
	b.services.StopAll()
	if err := b.db.Close(); err != nil {
		log.Errorf("Failed to close database: %v", err)
	}
	b.cancel()
	close(b.stop)
}

func (b *BeaconNode) startForkChoice() {
	f := protoarray.New(0, 0, params.BeaconConfig().ZeroHash)
	b.forkChoiceStore = f
}

func (b *BeaconNode) startDB(cliCtx *cli.Context, depositAddress string) error {
	baseDir := cliCtx.String(cmd.DataDirFlag.Name)
	dbPath := filepath.Join(baseDir, kv.BeaconNodeDbDirName)
	clearDB := cliCtx.Bool(cmd.ClearDB.Name)
	forceClearDB := cliCtx.Bool(cmd.ForceClearDB.Name)

	log.WithField("database-path", dbPath).Info("Checking DB")

	d, err := db.NewDB(b.ctx, dbPath, &kv.Config{
		InitialMMapSize: cliCtx.Int(cmd.BoltMMapInitialSizeFlag.Name),
	})
	if err != nil {
		return err
	}
	clearDBConfirmed := false
	if clearDB && !forceClearDB {
		actionText := "This will delete your beacon chain database stored in your data directory. " +
			"Your database backups will not be removed - do you want to proceed? (Y/N)"
		deniedText := "Database will not be deleted. No changes have been made."
		clearDBConfirmed, err = cmd.ConfirmAction(actionText, deniedText)
		if err != nil {
			return err
		}
	}
	if clearDBConfirmed || forceClearDB {
		log.Warning("Removing database")
		if err := d.Close(); err != nil {
			return errors.Wrap(err, "could not close db prior to clearing")
		}
		if err := d.ClearDB(); err != nil {
			return errors.Wrap(err, "could not clear database")
		}
		d, err = db.NewDB(b.ctx, dbPath, &kv.Config{
			InitialMMapSize: cliCtx.Int(cmd.BoltMMapInitialSizeFlag.Name),
		})
		if err != nil {
			return errors.Wrap(err, "could not create new database")
		}
	}

	if err := d.RunMigrations(b.ctx); err != nil {
		return err
	}

	b.db = d

	depositCache, err := depositcache.New()
	if err != nil {
		return errors.Wrap(err, "could not create deposit cache")
	}

	b.depositCache = depositCache

	if cliCtx.IsSet(flags.GenesisStatePath.Name) {
		r, err := os.Open(cliCtx.String(flags.GenesisStatePath.Name))
		if err != nil {
			return err
		}
		defer func() {
			if err := r.Close(); err != nil {
				log.WithError(err).Error("Failed to close genesis file")
			}
		}()
		if err := b.db.LoadGenesis(b.ctx, r); err != nil {
			if err == db.ErrExistingGenesisState {
				return errors.New("Genesis state flag specified but a genesis state " +
					"exists already. Run again with --clear-db and/or ensure you are using the " +
					"appropriate testnet flag to load the given genesis state.")
			}
			return errors.Wrap(err, "could not load genesis from file")
		}
	}

	if err := b.db.EnsureEmbeddedGenesis(b.ctx); err != nil {
		return err
	}

	knownContract, err := b.db.DepositContractAddress(b.ctx)
	if err != nil {
		return err
	}
	addr := common.HexToAddress(depositAddress)
	if len(knownContract) == 0 {
		if err := b.db.SaveDepositContractAddress(b.ctx, addr); err != nil {
			return errors.Wrap(err, "could not save deposit contract")
		}
	}
	if len(knownContract) > 0 && !bytes.Equal(addr.Bytes(), knownContract) {
		return fmt.Errorf("database contract is %#x but tried to run with %#x. This likely means "+
			"you are trying to run on a different network than what the database contains. You can run once with "+
			"'--clear-db' to wipe the old database or use an alternative data directory with '--datadir'",
			knownContract, addr.Bytes())
	}
	log.Infof("Deposit contract: %#x", addr.Bytes())

	return nil
}

func (b *BeaconNode) startStateGen() {
	b.stateGen = stategen.New(b.db)
}

func (b *BeaconNode) registerP2P(cliCtx *cli.Context) error {
	bootstrapNodeAddrs, dataDir, err := registration.P2PPreregistration(cliCtx)
	if err != nil {
		return err
	}

	svc, err := p2p.NewService(b.ctx, &p2p.Config{
		NoDiscovery:       cliCtx.Bool(cmd.NoDiscovery.Name),
		StaticPeers:       sliceutil.SplitCommaSeparated(cliCtx.StringSlice(cmd.StaticPeers.Name)),
		BootstrapNodeAddr: bootstrapNodeAddrs,
		RelayNodeAddr:     cliCtx.String(cmd.RelayNode.Name),
		DataDir:           dataDir,
		LocalIP:           cliCtx.String(cmd.P2PIP.Name),
		HostAddress:       cliCtx.String(cmd.P2PHost.Name),
		HostDNS:           cliCtx.String(cmd.P2PHostDNS.Name),
		PrivateKey:        cliCtx.String(cmd.P2PPrivKey.Name),
		MetaDataDir:       cliCtx.String(cmd.P2PMetadata.Name),
		TCPPort:           cliCtx.Uint(cmd.P2PTCPPort.Name),
		UDPPort:           cliCtx.Uint(cmd.P2PUDPPort.Name),
		MaxPeers:          cliCtx.Uint(cmd.P2PMaxPeers.Name),
		AllowListCIDR:     cliCtx.String(cmd.P2PAllowList.Name),
		DenyListCIDR:      sliceutil.SplitCommaSeparated(cliCtx.StringSlice(cmd.P2PDenyList.Name)),
		EnableUPnP:        cliCtx.Bool(cmd.EnableUPnPFlag.Name),
		DisableDiscv5:     cliCtx.Bool(flags.DisableDiscv5.Name),
		StateNotifier:     b,
		DB:                b.db,
	})
	if err != nil {
		return err
	}
	return b.services.RegisterService(svc)
}

func (b *BeaconNode) fetchP2P() p2p.P2P {
	var p *p2p.Service
	if err := b.services.FetchService(&p); err != nil {
		panic(err)
	}
	return p
}

func (b *BeaconNode) registerAttestationPool() error {
	s, err := attestations.NewService(b.ctx, &attestations.Config{
		Pool: b.attestationPool,
	})
	if err != nil {
		return errors.Wrap(err, "could not register atts pool service")
	}
	return b.services.RegisterService(s)
}

func (b *BeaconNode) registerBlockchainService() error {
	var web3Service *powchain.Service
	if err := b.services.FetchService(&web3Service); err != nil {
		return err
	}

	var opsService *attestations.Service
	if err := b.services.FetchService(&opsService); err != nil {
		return err
	}

	wsp := b.cliCtx.String(flags.WeakSubjectivityCheckpt.Name)
	wsCheckpt, err := helpers.ParseWeakSubjectivityInputString(wsp)
	if err != nil {
		return err
	}

	maxRoutines := b.cliCtx.Int(cmd.MaxGoroutines.Name)
	blockchainService, err := blockchain.NewService(b.ctx, &blockchain.Config{
<<<<<<< HEAD
		BeaconDB:                b.db,
		DepositCache:            b.depositCache,
		ChainStartFetcher:       web3Service,
		AttPool:                 b.attestationPool,
		ExitPool:                b.exitPool,
		SlashingPool:            b.slashingsPool,
		P2p:                     b.fetchP2P(),
		MaxRoutines:             maxRoutines,
		StateNotifier:           b,
		ForkChoiceStore:         b.forkChoiceStore,
		OpsService:              opsService,
		StateGen:                b.stateGen,
		WeakSubjectivityCheckpt: wsCheckpt,
=======
		BeaconDB:            b.db,
		DepositCache:        b.depositCache,
		ChainStartFetcher:   web3Service,
		ApplicationExecutor: web3Service,
		AttPool:             b.attestationPool,
		ExitPool:            b.exitPool,
		SlashingPool:        b.slashingsPool,
		P2p:                 b.fetchP2P(),
		MaxRoutines:         maxRoutines,
		StateNotifier:       b,
		ForkChoiceStore:     b.forkChoiceStore,
		OpsService:          opsService,
		StateGen:            b.stateGen,
		WspBlockRoot:        bRoot,
		WspEpoch:            epoch,
>>>>>>> 91334408
	})
	if err != nil {
		return errors.Wrap(err, "could not register blockchain service")
	}
	return b.services.RegisterService(blockchainService)
}

func (b *BeaconNode) registerPOWChainService() error {
	if b.cliCtx.Bool(testSkipPowFlag) {
		return b.services.RegisterService(&powchain.Service{})
	}

	depAddress, endpoints, err := registration.PowchainPreregistration(b.cliCtx)
	if err != nil {
		return err
	}

	cfg := &powchain.Web3ServiceConfig{
		HttpEndpoints:      endpoints,
		DepositContract:    common.HexToAddress(depAddress),
		BeaconDB:           b.db,
		DepositCache:       b.depositCache,
		StateNotifier:      b,
		StateGen:           b.stateGen,
		Eth1HeaderReqLimit: b.cliCtx.Uint64(flags.Eth1HeaderReqLimit.Name),
	}
	web3Service, err := powchain.NewService(b.ctx, cfg)
	if err != nil {
		return errors.Wrap(err, "could not register proof-of-work chain web3Service")
	}

	return b.services.RegisterService(web3Service)
}

func (b *BeaconNode) registerSyncService() error {
	var web3Service *powchain.Service
	if err := b.services.FetchService(&web3Service); err != nil {
		return err
	}

	var chainService *blockchain.Service
	if err := b.services.FetchService(&chainService); err != nil {
		return err
	}

	var initSync *initialsync.Service
	if err := b.services.FetchService(&initSync); err != nil {
		return err
	}

	rs := regularsync.NewService(b.ctx, &regularsync.Config{
		DB:                  b.db,
		P2P:                 b.fetchP2P(),
		Chain:               chainService,
		InitialSync:         initSync,
		StateNotifier:       b,
		BlockNotifier:       b,
		AttestationNotifier: b,
		AttPool:             b.attestationPool,
		ExitPool:            b.exitPool,
		SlashingPool:        b.slashingsPool,
		StateGen:            b.stateGen,
	})

	return b.services.RegisterService(rs)
}

func (b *BeaconNode) registerInitialSyncService() error {
	var chainService *blockchain.Service
	if err := b.services.FetchService(&chainService); err != nil {
		return err
	}

	is := initialsync.NewService(b.ctx, &initialsync.Config{
		DB:            b.db,
		Chain:         chainService,
		P2P:           b.fetchP2P(),
		StateNotifier: b,
		BlockNotifier: b,
	})
	return b.services.RegisterService(is)
}

func (b *BeaconNode) registerRPCService() error {
	var chainService *blockchain.Service
	if err := b.services.FetchService(&chainService); err != nil {
		return err
	}

	var web3Service *powchain.Service
	if err := b.services.FetchService(&web3Service); err != nil {
		return err
	}

	var syncService *initialsync.Service
	if err := b.services.FetchService(&syncService); err != nil {
		return err
	}

	genesisValidators := b.cliCtx.Uint64(flags.InteropNumValidatorsFlag.Name)
	genesisStatePath := b.cliCtx.String(flags.InteropGenesisStateFlag.Name)
	var depositFetcher depositcache.DepositFetcher
	var chainStartFetcher powchain.ChainStartFetcher
	if genesisValidators > 0 || genesisStatePath != "" {
		var interopService *interopcoldstart.Service
		if err := b.services.FetchService(&interopService); err != nil {
			return err
		}
		depositFetcher = interopService
		chainStartFetcher = interopService
	} else {
		depositFetcher = b.depositCache
		chainStartFetcher = web3Service
	}
	var applicationExecutor powchain.ApplicationDataExecutor
	applicationExecutor = web3Service

	host := b.cliCtx.String(flags.RPCHost.Name)
	port := b.cliCtx.String(flags.RPCPort.Name)
	beaconMonitoringHost := b.cliCtx.String(cmd.MonitoringHostFlag.Name)
	beaconMonitoringPort := b.cliCtx.Int(flags.MonitoringPortFlag.Name)
	cert := b.cliCtx.String(flags.CertFlag.Name)
	key := b.cliCtx.String(flags.KeyFlag.Name)
	mockEth1DataVotes := b.cliCtx.Bool(flags.InteropMockEth1DataVotesFlag.Name)
	enableDebugRPCEndpoints := b.cliCtx.Bool(flags.EnableDebugRPCEndpoints.Name)
	maxMsgSize := b.cliCtx.Int(cmd.GrpcMaxCallRecvMsgSizeFlag.Name)
	p2pService := b.fetchP2P()
	rpcService := rpc.NewService(b.ctx, &rpc.Config{
		Host:                    host,
		Port:                    port,
		BeaconMonitoringHost:    beaconMonitoringHost,
		BeaconMonitoringPort:    beaconMonitoringPort,
		CertFlag:                cert,
		KeyFlag:                 key,
		BeaconDB:                b.db,
		Broadcaster:             p2pService,
		PeersFetcher:            p2pService,
		PeerManager:             p2pService,
		MetadataProvider:        p2pService,
		ChainInfoFetcher:        chainService,
		HeadFetcher:             chainService,
		CanonicalFetcher:        chainService,
		ForkFetcher:             chainService,
		FinalizationFetcher:     chainService,
		BlockReceiver:           chainService,
		AttestationReceiver:     chainService,
		GenesisTimeFetcher:      chainService,
		GenesisFetcher:          chainService,
		AttestationsPool:        b.attestationPool,
		ExitPool:                b.exitPool,
		SlashingsPool:           b.slashingsPool,
		POWChainService:         web3Service,
		ChainStartFetcher:       chainStartFetcher,
		MockEth1Votes:           mockEth1DataVotes,
		SyncService:             syncService,
		DepositFetcher:          depositFetcher,
		PendingDepositFetcher:   b.depositCache,
		BlockNotifier:           b,
		StateNotifier:           b,
		OperationNotifier:       b,
		StateGen:                b.stateGen,
		EnableDebugRPCEndpoints: enableDebugRPCEndpoints,
		MaxMsgSize:              maxMsgSize,
		ApplicationExecutor:     applicationExecutor,
	})

	return b.services.RegisterService(rpcService)
}

func (b *BeaconNode) registerPrometheusService(cliCtx *cli.Context) error {
	var additionalHandlers []prometheus.Handler
	var p *p2p.Service
	if err := b.services.FetchService(&p); err != nil {
		panic(err)
	}
	additionalHandlers = append(additionalHandlers, prometheus.Handler{Path: "/p2p", Handler: p.InfoHandler})

	var c *blockchain.Service
	if err := b.services.FetchService(&c); err != nil {
		panic(err)
	}

	if cliCtx.IsSet(cmd.EnableBackupWebhookFlag.Name) {
		additionalHandlers = append(
			additionalHandlers,
			prometheus.Handler{
				Path:    "/db/backup",
				Handler: backuputil.BackupHandler(b.db, cliCtx.String(cmd.BackupWebhookOutputDir.Name)),
			},
		)
	}

	additionalHandlers = append(additionalHandlers, prometheus.Handler{Path: "/tree", Handler: c.TreeHandler})

	service := prometheus.NewService(
		fmt.Sprintf("%s:%d", b.cliCtx.String(cmd.MonitoringHostFlag.Name), b.cliCtx.Int(flags.MonitoringPortFlag.Name)),
		b.services,
		additionalHandlers...,
	)
	hook := prometheus.NewLogrusCollector()
	logrus.AddHook(hook)
	return b.services.RegisterService(service)
}

func (b *BeaconNode) registerGRPCGateway() error {
	if b.cliCtx.Bool(flags.DisableGRPCGateway.Name) {
		return nil
	}
	gatewayPort := b.cliCtx.Int(flags.GRPCGatewayPort.Name)
	gatewayHost := b.cliCtx.String(flags.GRPCGatewayHost.Name)
	rpcHost := b.cliCtx.String(flags.RPCHost.Name)
	selfAddress := fmt.Sprintf("%s:%d", rpcHost, b.cliCtx.Int(flags.RPCPort.Name))
	gatewayAddress := fmt.Sprintf("%s:%d", gatewayHost, gatewayPort)
	allowedOrigins := strings.Split(b.cliCtx.String(flags.GPRCGatewayCorsDomain.Name), ",")
	enableDebugRPCEndpoints := b.cliCtx.Bool(flags.EnableDebugRPCEndpoints.Name)
	selfCert := b.cliCtx.String(flags.CertFlag.Name)
	return b.services.RegisterService(
		gateway.New(
			b.ctx,
			selfAddress,
			selfCert,
			gatewayAddress,
			nil, /*optional mux*/
			allowedOrigins,
			enableDebugRPCEndpoints,
			b.cliCtx.Uint64(cmd.GrpcMaxCallRecvMsgSizeFlag.Name),
		),
	)
}

func (b *BeaconNode) registerInteropServices() error {
	genesisTime := b.cliCtx.Uint64(flags.InteropGenesisTimeFlag.Name)
	genesisValidators := b.cliCtx.Uint64(flags.InteropNumValidatorsFlag.Name)
	genesisStatePath := b.cliCtx.String(flags.InteropGenesisStateFlag.Name)

	if genesisValidators > 0 || genesisStatePath != "" {
		svc := interopcoldstart.NewService(b.ctx, &interopcoldstart.Config{
			GenesisTime:   genesisTime,
			NumValidators: genesisValidators,
			BeaconDB:      b.db,
			DepositCache:  b.depositCache,
			GenesisPath:   genesisStatePath,
		})

		return b.services.RegisterService(svc)
	}
	return nil
}<|MERGE_RESOLUTION|>--- conflicted
+++ resolved
@@ -405,7 +405,6 @@
 
 	maxRoutines := b.cliCtx.Int(cmd.MaxGoroutines.Name)
 	blockchainService, err := blockchain.NewService(b.ctx, &blockchain.Config{
-<<<<<<< HEAD
 		BeaconDB:                b.db,
 		DepositCache:            b.depositCache,
 		ChainStartFetcher:       web3Service,
@@ -419,23 +418,7 @@
 		OpsService:              opsService,
 		StateGen:                b.stateGen,
 		WeakSubjectivityCheckpt: wsCheckpt,
-=======
-		BeaconDB:            b.db,
-		DepositCache:        b.depositCache,
-		ChainStartFetcher:   web3Service,
-		ApplicationExecutor: web3Service,
-		AttPool:             b.attestationPool,
-		ExitPool:            b.exitPool,
-		SlashingPool:        b.slashingsPool,
-		P2p:                 b.fetchP2P(),
-		MaxRoutines:         maxRoutines,
-		StateNotifier:       b,
-		ForkChoiceStore:     b.forkChoiceStore,
-		OpsService:          opsService,
-		StateGen:            b.stateGen,
-		WspBlockRoot:        bRoot,
-		WspEpoch:            epoch,
->>>>>>> 91334408
+		ApplicationExecutor:     web3Service,
 	})
 	if err != nil {
 		return errors.Wrap(err, "could not register blockchain service")
