--- conflicted
+++ resolved
@@ -2573,13 +2573,8 @@
         name = "com_github_prysmaticlabs_ethereumapis",
         build_file_generation = "off",
         importpath = "github.com/prysmaticlabs/ethereumapis",
-<<<<<<< HEAD
-        sum = "h1:UjdDPAzfHFUJrLGJ0MJVOIKR7HAW4Pbro0fVyuCxNgc=",
-        version = "v0.0.0-20210112190207-8805b8761a7a",
-=======
         sum = "h1:W8MMbOp3rkI972HrLaJDBgOzolv8K8S7SUf9reFtqtw=",
         version = "v0.0.0-20210127105958-025470485ece",
->>>>>>> cf88afb2
     )
     go_repository(
         name = "com_github_prysmaticlabs_go_bitfield",
